--- conflicted
+++ resolved
@@ -33,23 +33,7 @@
 	}
 
 	msList := &v1beta1.MachineSetList{}
-<<<<<<< HEAD
-	listOptions := &client.ListOptions{
-		Namespace: m.Namespace,
-		// This is set so the fake client can be used for unit test. See:
-		// https://github.com/kubernetes-sigs/controller-runtime/issues/168
-		Raw: &metav1.ListOptions{
-			TypeMeta: metav1.TypeMeta{
-				APIVersion: v1beta1.SchemeGroupVersion.String(),
-				Kind:       "MachineSet",
-			},
-		},
-	}
-
-	err := c.Client.List(context.Background(), listOptions, msList)
-=======
 	err := c.Client.List(context.Background(), msList, client.InNamespace(m.Namespace))
->>>>>>> 655e2d6c
 	if err != nil {
 		klog.Errorf("Failed to list machine sets, %v", err)
 		return nil
