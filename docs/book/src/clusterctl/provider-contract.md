--- conflicted
+++ resolved
@@ -242,28 +242,6 @@
 As a reference you can consider the labels applied to the following
 providers.
 
-<<<<<<< HEAD
-| Provider Name| Label                                                  |
-|--------------|--------------------------------------------------------|
-|CAPI          | cluster.x-k8s.io/provider=cluster-api                  |
-|CABPK         | cluster.x-k8s.io/provider=bootstrap-kubeadm            |
-|CACPK         | cluster.x-k8s.io/provider=control-plane-kubeadm        |
-|CACPN         | cluster.x-k8s.io/provider=control-plane-nested         |
-|CAPA          | cluster.x-k8s.io/provider=infrastructure-aws           |
-|CAPB          | cluster.x-k8s.io/provider=infrastructure-byoh          |
-|CAPH          | cluster.x-k8s.io/provider=infrastructure-hetzner       |
-|CAPIBM        | cluster.x-k8s.io/provider=infrastructure-ibmcloud      |
-|CAPV          | cluster.x-k8s.io/provider=infrastructure-vsphere       |
-|CAPD          | cluster.x-k8s.io/provider=infrastructure-docker        |
-|CAPM3         | cluster.x-k8s.io/provider=infrastructure-metal3        |
-|CAPN          | cluster.x-k8s.io/provider=infrastructure-nested        |
-|CAPP          | cluster.x-k8s.io/provider=infrastructure-packet        |
-|CAPZ          | cluster.x-k8s.io/provider=infrastructure-azure         |
-|CAPO          | cluster.x-k8s.io/provider=infrastructure-openstack     |
-|CAPDO         | cluster.x-k8s.io/provider=infrastructure-digitalocean  |
-|CAPG          | cluster.x-k8s.io/provider=infrastructure-gcp           |
-
-=======
 | Provider Name | Label                                                 |
 |---------------|-------------------------------------------------------|
 | CAPI          | cluster.x-k8s.io/provider=cluster-api                 |
@@ -295,7 +273,6 @@
 | CAPX          | cluster.x-k8s.io/provider=infrastructure-nutanix      |
 | CAPZ          | cluster.x-k8s.io/provider=infrastructure-azure        |
 | CAPOSC        | cluster.x-k8s.io/provider=infrastructure-outscale     |
->>>>>>> 3abb9089
 ### Workload cluster templates
 
 An infrastructure provider could publish a **cluster templates** file to be used by `clusterctl generate cluster`.
