--- conflicted
+++ resolved
@@ -242,20 +242,11 @@
 |CABPK         | cluster.x-k8s.io/provider=bootstrap-kubeadm            |
 |CABPM         | cluster.x-k8s.io/provider=bootstrap-microk8s           |
 |CACPK         | cluster.x-k8s.io/provider=control-plane-kubeadm        |
-<<<<<<< HEAD
-|CACPN         | cluster.x-k8s.io/provider=control-plane-nested         |
-|CAPA          | cluster.x-k8s.io/provider=infrastructure-aws           |
-|CAPB          | cluster.x-k8s.io/provider=infrastructure-byoh          |
-|CAPH          | cluster.x-k8s.io/provider=infrastructure-hetzner       |
-|CAPIBM        | cluster.x-k8s.io/provider=infrastructure-ibmcloud      |
-|CAPV          | cluster.x-k8s.io/provider=infrastructure-vsphere       |
-=======
 |CACPM         | cluster.x-k8s.io/provider=control-plane-microk8s       |
 |CACPN         | cluster.x-k8s.io/provider=control-plane-nested         |
 |CAPA          | cluster.x-k8s.io/provider=infrastructure-aws           |
 |CAPB          | cluster.x-k8s.io/provider=infrastructure-byoh          |
 |CAPC          | cluster.x-k8s.io/provider=infrastructure-cloudstack    |
->>>>>>> 8ff657f3
 |CAPD          | cluster.x-k8s.io/provider=infrastructure-docker        |
 |CAPDO         | cluster.x-k8s.io/provider=infrastructure-digitalocean  |
 |CAPG          | cluster.x-k8s.io/provider=infrastructure-gcp           |
