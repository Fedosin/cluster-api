--- conflicted
+++ resolved
@@ -46,11 +46,7 @@
 In some cases, the Management Cluster is separate from the Workload Clusters. The Kubernetes version of the Management and Workload Clusters are allowed to be different.
 
 Management Clusters and Workload Clusters can be upgraded independently and in any order, however, if you are additionally moving from
-<<<<<<< HEAD
-v1alpha3 (v0.3.x) to v1beta1 (v1.x) as part of the upgrade rollout, the management cluster will need to be upgraded to at least v1.19.x,
-=======
 v1alpha3 (v0.3.x) to v1beta1 (v1.x) as part of the upgrade rollout, the management cluster will need to be upgraded to at least v1.20.x,
->>>>>>> 3abb9089
 prior to upgrading any workload cluster using Cluster API v1beta1 (v1.x)
 
 These diagrams show the relationships between components in a Cluster API release (yellow), and other components (white).
@@ -67,21 +63,6 @@
 
 #### Core Provider (`cluster-api-controller`)
 
-<<<<<<< HEAD
-|                  |  CAPI v1alpha3 (v0.3) Management | CAPI v1alpha3 (v0.3) Workload |  CAPI v1alpha4 (v0.4) Management | CAPI v1alpha4 (v0.4) Workload |  CAPI v1beta1 (v1.x) Management | CAPI v1beta1 (v1.x) Workload |
-| ---------------- | -------------------------------- | ----------------------------- | -------------------------------- | ----------------------------- | -------------------------------- | ----------------------------- |
-| Kubernetes v1.16 | ✓                                | ✓                             |                                  |                               |                                  |                               |
-| Kubernetes v1.17 | ✓                                | ✓                             |                                  |                               |                                  |                               |
-| Kubernetes v1.18 | ✓                                | ✓                             |                                  | ✓                             |                                  | ✓                             |
-| Kubernetes v1.19 | ✓                                | ✓                             | ✓                                | ✓                             | ✓                                | ✓                             |
-| Kubernetes v1.20 | ✓                                | ✓                             | ✓                                | ✓                             | ✓                                | ✓                             |
-| Kubernetes v1.21 | ✓                                | ✓                             | ✓                                | ✓                             | ✓                                | ✓                             |
-| Kubernetes v1.22 |                                  | ✓                             | ✓                                | ✓                             | ✓                                | ✓                             |
-| Kubernetes v1.23* |                                  |                               | ✓                                | ✓                             | ✓                                | ✓                             |
-
-\* There is an issue with CRDs in Kubernetes v1.23.{0-2}. ClusterClass with patches is affected by that (for more details please see [this issue](https://github.com/kubernetes-sigs/cluster-api/issues/5990)). Therefore we recommend to use Kubernetes v1.23.3+ with ClusterClass.
-   Previous Kubernetes **minor** versions are not affected.
-=======
 |                   | v0.3 (v1alpha3)      | v0.4 (v1alpha4) 			| v1.0 (v1beta1)      | v1.1 (v1beta1)    | v1.2 (v1beta1)       | v1.3 (v1beta1)      |
 |-------------------|----------------------|----------------------|---------------------|-------------------|----------------------|---------------------|
 | Kubernetes v1.16  | ✓                    |                      |                     |                   |                     |                     |
@@ -99,24 +80,11 @@
 	 Previous Kubernetes **minor** versions are not affected.
 
 \** When using CAPI v1.2 or v1.3 with the CLUSTER_TOPOLOGY experimental feature on, the Kubernetes Version for the management cluster must be >= 1.22.0.
->>>>>>> 3abb9089
 
 The Core Provider also talks to API server of every Workload Cluster. Therefore, the Workload Cluster's Kubernetes version must also be compatible.
 
 #### Kubeadm Bootstrap Provider (`kubeadm-bootstrap-controller`)
 
-<<<<<<< HEAD
-|                                    |  CAPI v1alpha3 (v0.3) Management | CAPI v1alpha3 (v0.3) Workload | CAPI v1alpha4 (v0.4) Management | CAPI v1alpha4 (v0.4) Workload | CAPI v1beta1 (v1.x) Management | CAPI v1beta1 (v1.x) Workload |
-| ---------------------------------- | -------------------------------- | ----------------------------- | ------------------------------- | ----------------------------- | ------------------------------- | ----------------------------- |
-| Kubernetes v1.16 + kubeadm/v1beta2 | ✓                                | ✓                             |                                 |                               |                                 |                               |
-| Kubernetes v1.17 + kubeadm/v1beta2 | ✓                                | ✓                             |                                 |                               |                                 |                               |
-| Kubernetes v1.18 + kubeadm/v1beta2 | ✓                                | ✓                             |                                 | ✓                             |                                 | ✓                             |
-| Kubernetes v1.19 + kubeadm/v1beta2 | ✓                                | ✓                             | ✓                               | ✓                             | ✓                               | ✓                             |
-| Kubernetes v1.20 + kubeadm/v1beta2 | ✓                                | ✓                             | ✓                               | ✓                             | ✓                               | ✓                             |
-| Kubernetes v1.21 + kubeadm/v1beta2 | ✓                                | ✓                             | ✓                               | ✓                             | ✓                               | ✓                             |
-| Kubernetes v1.22 + kubeadm/v1beta2 (v0.3) kubeadm/v1beta3 (v0.4+) |   | ✓                             | ✓                               | ✓                             | ✓                               | ✓                             |
-| Kubernetes v1.23 + kubeadm/v1beta3 |                                  |                               | ✓                               | ✓                             | ✓                               | ✓                             |
-=======
 |                                                                   | v0.3 (v1alpha3)      | v0.4 (v1alpha4)      | v1.0 (v1beta1)      | v1.1 (v1beta1)    | v1.2 (v1beta1)        | v1.3 (v1beta1)    |
 |-------------------------------------------------------------------|----------------------|----------------------|---------------------|-------------------|----------------------|--------------------|
 | Kubernetes v1.16 + kubeadm/v1beta2                                | ✓                    |                      |                     |                   |                      |                    |
@@ -129,24 +97,11 @@
 | Kubernetes v1.23 + kubeadm/v1beta3                                |                      | ✓                    | ✓                   | ✓                 | ✓                    | ✓                  |
 | Kubernetes v1.24 + kubeadm/v1beta3                                |                      |                      |                     | ✓                 | ✓                    | ✓                  |
 | Kubernetes v1.25 + kubeadm/v1beta3                                |                      |                      |                     |                   | ✓                    | ✓                  |
->>>>>>> 3abb9089
 
 The Kubeadm Bootstrap Provider generates kubeadm configuration using the API version recommended for the target Kubernetes version.
 
 #### Kubeadm Control Plane Provider (`kubeadm-control-plane-controller`)
 
-<<<<<<< HEAD
-|                            | CAPI v1alpha3 (v0.3) Management | CAPI v1alpha3 (v0.3) Workload | CAPI v1alpha4 (v0.4) Management | CAPI v1alpha4 (v0.4) Workload | CAPI v1beta1 (v1.x) Management | CAPI v1beta1 (v1.x) Workload |
-| -------------------------- | ------------------------------- |-------------------------------|---------------------------------|-------------------------------| ------------------------------- | ----------------------------- |
-| Kubernetes v1.16 + etcd/v3 | ✓                               | ✓                             |                                 |                               |                                 |                               |
-| Kubernetes v1.17 + etcd/v3 | ✓                               | ✓                             |                                 |                               |                                 |                               |
-| Kubernetes v1.18 + etcd/v3 | ✓                               | ✓                             |                                 | ✓                             |                                 | ✓                             |
-| Kubernetes v1.19 + etcd/v3 | ✓                               | ✓                             | ✓                               | ✓                             | ✓                               | ✓                             |
-| Kubernetes v1.20 + etcd/v3 | ✓                               | ✓                             | ✓                               | ✓                             | ✓                               | ✓                             |
-| Kubernetes v1.21 + etcd/v3 | ✓                               | ✓                             | ✓                               | ✓                             | ✓                               | ✓                             |
-| Kubernetes v1.22 + etcd/v3 |                                 | ✓*                            | ✓                               | ✓                             | ✓                               | ✓                             |
-| Kubernetes v1.23 + etcd/v3 |                                 |                               | ✓*                              | ✓*                            | ✓                               | ✓                             |
-=======
 |                            |  v0.3 (v1alpha3)     |  v0.4 (v1alpha4)     |  v1.0 (v1beta1)     | v1.1 (v1beta1)    |  v1.2 (v1beta1)     |  v1.3 (v1beta1)     |
 |----------------------------|----------------------|----------------------|---------------------|-------------------|---------------------|---------------------|
 | Kubernetes v1.16 + etcd/v3 | ✓                    |                      |                     |                   |                     |                     |
@@ -159,7 +114,6 @@
 | Kubernetes v1.23 + etcd/v3 |                      | ✓*                   | ✓*                  | ✓                 | ✓                   | ✓                   |
 | Kubernetes v1.24 + etcd/v3 |                      |                      |                     | ✓                 | ✓                   | ✓                   |
 | Kubernetes v1.25 + etcd/v3 |                      |                      |                     |                   | ✓                   | ✓                   |
->>>>>>> 3abb9089
 
 The Kubeadm Control Plane Provider talks to the API server and etcd members of every Workload Cluster whose control plane it owns. It uses the etcd v3 API.
 
@@ -167,19 +121,12 @@
 
 \*  Newer versions of CoreDNS may not be compatible as an upgrade target for clusters managed with Cluster API. Kubernetes versions marked on the table are supported as an upgrade target only if CoreDNS is not upgraded to the latest version supported by the respective Kubernetes version. The versions supported are represented in the below table.
 
-<<<<<<< HEAD
-=======
 ##### CoreDNS
 
->>>>>>> 3abb9089
 | CAPI Version    | Max CoreDNS Version for Upgrade |
 |-----------------|---------------------------------|
 | v0.3 (v1alpha3) | v1.8.4                          |
 | v0.4 (v1alpha4) | v1.8.4                          |
-<<<<<<< HEAD
-| v1.0 (v1beta1)  | v1.8.5                          | 
-| v1.1 (v1beta1)  | v1.8.6                          |
-=======
 | v1.0 (v1beta1)  | v1.8.5                          |
 | v1.1 (v1beta1)  | v1.9.3                          |
 | v1.2 (v1beta1)  | v1.9.3                          |
@@ -194,7 +141,6 @@
 		* `kubeadm` now only sets the `node-role.kubernetes.io/control-plane` label on control plane nodes (the `node-role.kubernetes.io/master` label is not set anymore).
 * Kubeadm Bootstrap Provider and Kubeadm Control Plane Provider
 		* `criSocket` without a scheme prefix has been deprecated in the kubelet since a while. `kubeadm` now shows a warning if no scheme is present and eventually the support for `criSocket`'s without prefix will be dropped. Please adjust the `criSocket` accordingly (e.g. `unix:///var/run/containerd/containerd.sock`) if you are configuring the `criSocket` in CABPK or KCP resources.
->>>>>>> 3abb9089
 
 #### clusterctl
 
