--- conflicted
+++ resolved
@@ -2,11 +2,7 @@
 
 ## Supported Versions
 
-<<<<<<< HEAD
-The Cluster API team maintains release branches for **(v1alpha4) v0.4** and **(v1alpha3) v0.3**, the two most recent releases.
-=======
 The Cluster API team maintains branches for **v1.x (v1beta1)** **v0.4 (v1alpha4)** and **v0.3 (v1alpha3)**, the most recent releases.
->>>>>>> 3433f7b7
 
 Releases include these components:
 
@@ -30,13 +26,8 @@
 In some cases, the Management Cluster is separate from the Workload Clusters. The Kubernetes version of the Management and Workload Clusters are allowed to be different.
 
 Management Clusters and Workload Clusters can be upgraded independently and in any order, however, if you are additionally moving from
-<<<<<<< HEAD
-v1alpha3 (v0.3.x) to v1alpha4 (v0.4.x) as part of the upgrade roll out, the management cluster will need to be upgraded to at least v1.19.x,
-prior to upgrading any workload cluster using Cluster API v1alpha4 (v0.4.x)
-=======
 v1alpha3 (v0.3.x) to v1beta1 (v1.x) as part of the upgrade rollout, the management cluster will need to be upgraded to at least v1.19.x,
 prior to upgrading any workload cluster using Cluster API v1beta1 (v1.x)
->>>>>>> 3433f7b7
 
 These diagrams show the relationships between components in a Cluster API release (yellow), and other components (white).
 
@@ -52,17 +43,6 @@
 
 #### Core Provider (`cluster-api-controller`)
 
-<<<<<<< HEAD
-|                  |  CAPI v1alpha3 (v0.3) Management | CAPI v1alpha3 (v0.3) Workload |  CAPI v1alpha4 (v0.4) Management | CAPI v1alpha4 (v0.4) Workload |
-| ---------------- | -------------------------------- | ----------------------------- | -------------------------------- | ----------------------------- |
-| Kubernetes v1.16 | ✓                                | ✓                             |                                  |                               |
-| Kubernetes v1.17 | ✓                                | ✓                             |                                  |                               |
-| Kubernetes v1.18 | ✓                                | ✓                             |                                  | ✓                             |
-| Kubernetes v1.19 | ✓                                | ✓                             | ✓                                | ✓                             |
-| Kubernetes v1.20 | ✓                                | ✓                             | ✓                                | ✓                             |
-| Kubernetes v1.21 | ✓                                | ✓                             | ✓                                | ✓                             |
-| Kubernetes v1.22 |                                  | ✓                             | ✓                                | ✓                             |
-=======
 |                  |  CAPI v1alpha3 (v0.3) Management | CAPI v1alpha3 (v0.3) Workload |  CAPI v1alpha4 (v0.4) Management | CAPI v1alpha4 (v0.4) Workload |  CAPI v1beta1 (v1.x) Management | CAPI v1beta1 (v1.x) Workload |
 | ---------------- | -------------------------------- | ----------------------------- | -------------------------------- | ----------------------------- | -------------------------------- | ----------------------------- |
 | Kubernetes v1.16 | ✓                                | ✓                             |                                  |                               |                                  |                               |
@@ -76,23 +56,11 @@
 
 \* There is an issue with CRDs in Kubernetes v1.23.{0-2}. ClusterClass with patches is affected by that (for more details please see [this issue](https://github.com/kubernetes-sigs/cluster-api/issues/5990)). Therefore we recommend to use Kubernetes v1.23.3+ with ClusterClass.
    Previous Kubernetes **minor** versions are not affected.
->>>>>>> 3433f7b7
 
 The Core Provider also talks to API server of every Workload Cluster. Therefore, the Workload Cluster's Kubernetes version must also be compatible.
 
 #### Kubeadm Bootstrap Provider (`kubeadm-bootstrap-controller`)
 
-<<<<<<< HEAD
-|                                    |  CAPI v1alpha3 (v0.3) Management | CAPI v1alpha3 (v0.3) Workload | CAPI v1alpha4 (v0.4) Management | CAPI v1alpha4 (v0.4) Workload |
-| ---------------------------------- | -------------------------------- | ----------------------------- | ------------------------------- | ----------------------------- |
-| Kubernetes v1.16 + kubeadm/v1beta2 | ✓                                | ✓                             |                                 |                               |
-| Kubernetes v1.17 + kubeadm/v1beta2 | ✓                                | ✓                             |                                 |                               |
-| Kubernetes v1.18 + kubeadm/v1beta2 | ✓                                | ✓                             |                                 | ✓                             |
-| Kubernetes v1.19 + kubeadm/v1beta2 | ✓                                | ✓                             | ✓                               | ✓                             |
-| Kubernetes v1.20 + kubeadm/v1beta2 | ✓                                | ✓                             | ✓                               | ✓                             |
-| Kubernetes v1.21 + kubeadm/v1beta2 | ✓                                | ✓                             | ✓                               | ✓                             |
-| Kubernetes v1.22 + kubeadm/v1beta2 (v0.3) kubeadm/v1beta3 (v0.4) |                                  | ✓                             | ✓                               | ✓                             |
-=======
 |                                    |  CAPI v1alpha3 (v0.3) Management | CAPI v1alpha3 (v0.3) Workload | CAPI v1alpha4 (v0.4) Management | CAPI v1alpha4 (v0.4) Workload | CAPI v1beta1 (v1.x) Management | CAPI v1beta1 (v1.x) Workload |
 | ---------------------------------- | -------------------------------- | ----------------------------- | ------------------------------- | ----------------------------- | ------------------------------- | ----------------------------- |
 | Kubernetes v1.16 + kubeadm/v1beta2 | ✓                                | ✓                             |                                 |                               |                                 |                               |
@@ -103,23 +71,11 @@
 | Kubernetes v1.21 + kubeadm/v1beta2 | ✓                                | ✓                             | ✓                               | ✓                             | ✓                               | ✓                             |
 | Kubernetes v1.22 + kubeadm/v1beta2 (v0.3) kubeadm/v1beta3 (v0.4+) |   | ✓                             | ✓                               | ✓                             | ✓                               | ✓                             |
 | Kubernetes v1.23 + kubeadm/v1beta3 |                                  |                               | ✓                               | ✓                             | ✓                               | ✓                             |
->>>>>>> 3433f7b7
 
 The Kubeadm Bootstrap Provider generates kubeadm configuration using the API version recommended for the target Kubernetes version.
 
 #### Kubeadm Control Plane Provider (`kubeadm-control-plane-controller`)
 
-<<<<<<< HEAD
-|                            | CAPI v1alpha3 (v0.3) Management | CAPI v1alpha3 (v0.3) Workload | CAPI v1alpha4 (v0.4) Management | CAPI v1alpha4 (v0.4) Workload |
-| -------------------------- | ------------------------------- | ----------------------------- | ------------------------------- | ----------------------------- |
-| Kubernetes v1.16 + etcd/v3 | ✓                               | ✓                             |                                 |                               |
-| Kubernetes v1.17 + etcd/v3 | ✓                               | ✓                             |                                 |                               |
-| Kubernetes v1.18 + etcd/v3 | ✓                               | ✓                             |                                 | ✓                             |
-| Kubernetes v1.19 + etcd/v3 | ✓                               | ✓                             | ✓                               | ✓                             |
-| Kubernetes v1.20 + etcd/v3 | ✓                               | ✓                             | ✓                               | ✓                             |
-| Kubernetes v1.21 + etcd/v3 | ✓                               | ✓                             | ✓                               | ✓                             |
-| Kubernetes v1.22 + etcd/v3 |                                 | ✓                             | ✓                               | ✓                             |
-=======
 |                            | CAPI v1alpha3 (v0.3) Management | CAPI v1alpha3 (v0.3) Workload | CAPI v1alpha4 (v0.4) Management | CAPI v1alpha4 (v0.4) Workload | CAPI v1beta1 (v1.x) Management | CAPI v1beta1 (v1.x) Workload |
 | -------------------------- | ------------------------------- |-------------------------------|---------------------------------|-------------------------------| ------------------------------- | ----------------------------- |
 | Kubernetes v1.16 + etcd/v3 | ✓                               | ✓                             |                                 |                               |                                 |                               |
@@ -130,7 +86,6 @@
 | Kubernetes v1.21 + etcd/v3 | ✓                               | ✓                             | ✓                               | ✓                             | ✓                               | ✓                             |
 | Kubernetes v1.22 + etcd/v3 |                                 | ✓*                            | ✓                               | ✓                             | ✓                               | ✓                             |
 | Kubernetes v1.23 + etcd/v3 |                                 |                               | ✓*                              | ✓*                            | ✓                               | ✓                             |
->>>>>>> 3433f7b7
 
 The Kubeadm Control Plane Provider talks to the API server and etcd members of every Workload Cluster whose control plane it owns. It uses the etcd v3 API.
 
