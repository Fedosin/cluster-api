--- conflicted
+++ resolved
@@ -37,6 +37,7 @@
 	"sigs.k8s.io/cluster-api/test/framework"
 	"sigs.k8s.io/cluster-api/test/framework/bootstrap"
 	"sigs.k8s.io/cluster-api/test/framework/clusterctl"
+	"sigs.k8s.io/cluster-api/test/framework/ginkgoextensions"
 )
 
 // Test suite flags.
@@ -50,8 +51,6 @@
 	// artifactFolder is the folder to store e2e test artifacts.
 	artifactFolder string
 
-<<<<<<< HEAD
-=======
 	// clusterctlConfig is the file which tests will use as a clusterctl config.
 	// If it is not set, a local clusterctl repository (including a clusterctl config) will be created automatically.
 	clusterctlConfig string
@@ -60,7 +59,6 @@
 	// These logs also contain timestamps.
 	alsoLogToFile bool
 
->>>>>>> 3433f7b7
 	// skipCleanup prevents cleanup of test resources e.g. for debug purposes.
 	skipCleanup bool
 )
@@ -87,6 +85,7 @@
 func init() {
 	flag.StringVar(&configPath, "e2e.config", "", "path to the e2e config file")
 	flag.StringVar(&artifactFolder, "e2e.artifacts-folder", "", "folder where e2e test artifact should be stored")
+	flag.BoolVar(&alsoLogToFile, "e2e.also-log-to-file", true, "if true, ginkgo logs are additionally written to the `ginkgo-log.txt` file in the artifacts folder (including timestamps)")
 	flag.BoolVar(&skipCleanup, "e2e.skip-resource-cleanup", false, "if true, the resource cleanup after tests will be skipped")
 	flag.StringVar(&clusterctlConfig, "e2e.clusterctl-config", "", "file which tests will use as a clusterctl config. If it is not set, a local clusterctl repository (including a clusterctl config) will be created automatically.")
 	flag.BoolVar(&useExistingCluster, "e2e.use-existing-cluster", false, "if true, the test uses the current cluster instead of creating a new one (default discovery rules apply)")
@@ -99,6 +98,12 @@
 	}
 
 	RegisterFailHandler(Fail)
+
+	if alsoLogToFile {
+		w, err := ginkgoextensions.EnableFileLogging(filepath.Join(artifactFolder, "ginkgo-log.txt"))
+		Expect(err).ToNot(HaveOccurred())
+		defer w.Close()
+	}
 
 	junitReporter := framework.CreateJUnitReporterForProw(artifactFolder)
 	RunSpecsWithDefaultAndCustomReporters(t, "capi-e2e", []Reporter{junitReporter})
