--- conflicted
+++ resolved
@@ -34,18 +34,6 @@
 
 // Test suite constants for e2e config variables.
 const (
-<<<<<<< HEAD
-	KubernetesVersionManagement  = "KUBERNETES_VERSION_MANAGEMENT"
-	KubernetesVersion            = "KUBERNETES_VERSION"
-	CNIPath                      = "CNI"
-	CNIResources                 = "CNI_RESOURCES"
-	KubernetesVersionUpgradeFrom = "KUBERNETES_VERSION_UPGRADE_FROM"
-	KubernetesVersionUpgradeTo   = "KUBERNETES_VERSION_UPGRADE_TO"
-	MachineTemplateUpgradeTo     = "MACHINE_TEMPLATE_UPGRADE_TO"
-	EtcdVersionUpgradeTo         = "ETCD_VERSION_UPGRADE_TO"
-	CoreDNSVersionUpgradeTo      = "COREDNS_VERSION_UPGRADE_TO"
-	IPFamily                     = "IP_FAMILY"
-=======
 	KubernetesVersionManagement     = "KUBERNETES_VERSION_MANAGEMENT"
 	KubernetesVersion               = "KUBERNETES_VERSION"
 	CNIPath                         = "CNI"
@@ -57,7 +45,6 @@
 	EtcdVersionUpgradeTo            = "ETCD_VERSION_UPGRADE_TO"
 	CoreDNSVersionUpgradeTo         = "COREDNS_VERSION_UPGRADE_TO"
 	IPFamily                        = "IP_FAMILY"
->>>>>>> 8ff657f3
 )
 
 func Byf(format string, a ...interface{}) {
