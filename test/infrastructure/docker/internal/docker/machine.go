--- conflicted
+++ resolved
@@ -50,11 +50,7 @@
 
 const (
 	defaultImageName = "kindest/node"
-<<<<<<< HEAD
-	defaultImageTag  = "v1.23.3"
-=======
 	defaultImageTag  = "v1.25.0"
->>>>>>> 3abb9089
 )
 
 type nodeCreator interface {
