--- conflicted
+++ resolved
@@ -35,11 +35,7 @@
   namespace: default
 spec:
   replicas: 1
-<<<<<<< HEAD
-  version: v1.23.3
-=======
   version: v1.25.0
->>>>>>> 8ff657f3
   machineTemplate:
     infrastructureRef:
       apiVersion: infrastructure.cluster.x-k8s.io/v1beta1
@@ -97,10 +93,6 @@
         kind: DockerMachinePool
         name: worker-dmp-0
         namespace: default
-<<<<<<< HEAD
-      version: v1.23.3
-=======
->>>>>>> 8ff657f3
 ---
 apiVersion: infrastructure.cluster.x-k8s.io/v1beta1
 kind: DockerMachinePool
