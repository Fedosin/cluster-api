# Creates a cluster with one control-plane node and one worker node
apiVersion: cluster.x-k8s.io/v1beta1
kind: Cluster
metadata:
  name: my-cluster
  namespace: default
spec:
  clusterNetwork:
    services:
      cidrBlocks: ["fd00:100:64::/108"]
    pods:
      cidrBlocks: ["fd00:100:96::/48"]
    serviceDomain: cluster.local
  controlPlaneRef:
    apiVersion: controlplane.cluster.x-k8s.io/v1beta1
    kind: KubeadmControlPlane
    name: controlplane
    namespace: default
  infrastructureRef:
    apiVersion: infrastructure.cluster.x-k8s.io/v1beta1
    kind: DockerCluster
    name: my-cluster
    namespace: default
---
apiVersion: infrastructure.cluster.x-k8s.io/v1beta1
kind: DockerCluster
metadata:
  name: my-cluster
  namespace: default
---
apiVersion: controlplane.cluster.x-k8s.io/v1beta1
kind: KubeadmControlPlane
metadata:
  name: controlplane
  namespace: default
spec:
  replicas: 1
<<<<<<< HEAD
  version: v1.23.3
=======
  version: v1.25.0
>>>>>>> 3abb9089
  machineTemplate:
    infrastructureRef:
      apiVersion: infrastructure.cluster.x-k8s.io/v1beta1
      kind: DockerMachineTemplate
      name: controlplane
      namespace: default
  kubeadmConfigSpec:
    clusterConfiguration:
      apiServer:
        certSANs:
        - localhost
        - 127.0.0.1
        - 0.0.0.0
        - "::"
        - "::1"
      controllerManager:
        extraArgs:
          enable-hostpath-provisioner: "true"
    initConfiguration:
      localAPIEndpoint:
        advertiseAddress: '::'
        bindPort: 6443
      nodeRegistration:
        kubeletExtraArgs:
          eviction-hard: nodefs.available<0%,nodefs.inodesFree<0%,imagefs.available<0%
          node-ip: "::"
    joinConfiguration:
      nodeRegistration:
        kubeletExtraArgs:
          eviction-hard: nodefs.available<0%,nodefs.inodesFree<0%,imagefs.available<0%
          node-ip: "::"
---
apiVersion: infrastructure.cluster.x-k8s.io/v1beta1
kind: DockerMachineTemplate
metadata:
  name: controlplane
  namespace: default
spec:
  template:
    spec: {}
---
apiVersion: cluster.x-k8s.io/v1beta1
kind: MachineDeployment
metadata:
  name: worker-md-0
  namespace: default
spec:
  clusterName: my-cluster
  replicas: 1
  selector:
    matchLabels:
      cluster.x-k8s.io/cluster-name: my-cluster
  template:
    spec:
<<<<<<< HEAD
      version: v1.23.3
=======
      version: v1.25.0
>>>>>>> 3abb9089
      clusterName: my-cluster
      bootstrap:
        configRef:
          apiVersion: bootstrap.cluster.x-k8s.io/v1beta1
          kind: KubeadmConfigTemplate
          name: worker
          namespace: default
      infrastructureRef:
        apiVersion: infrastructure.cluster.x-k8s.io/v1beta1
        kind: DockerMachineTemplate
        name: worker
        namespace: default
---
apiVersion: infrastructure.cluster.x-k8s.io/v1beta1
kind: DockerMachineTemplate
metadata:
  name: worker
  namespace: default
spec:
  template:
    spec: {}
---
apiVersion: bootstrap.cluster.x-k8s.io/v1beta1
kind: KubeadmConfigTemplate
metadata:
  name: worker
  namespace: default
spec:
  template:
    spec:
      initConfiguration:
        nodeRegistration:
          kubeletExtraArgs:
            node-ip: "::"
      joinConfiguration:
        nodeRegistration:
          kubeletExtraArgs:
            eviction-hard: nodefs.available<0%,nodefs.inodesFree<0%,imagefs.available<0%
            node-ip: "::"<|MERGE_RESOLUTION|>--- conflicted
+++ resolved
@@ -35,11 +35,7 @@
   namespace: default
 spec:
   replicas: 1
-<<<<<<< HEAD
-  version: v1.23.3
-=======
   version: v1.25.0
->>>>>>> 3abb9089
   machineTemplate:
     infrastructureRef:
       apiVersion: infrastructure.cluster.x-k8s.io/v1beta1
@@ -94,11 +90,7 @@
       cluster.x-k8s.io/cluster-name: my-cluster
   template:
     spec:
-<<<<<<< HEAD
-      version: v1.23.3
-=======
       version: v1.25.0
->>>>>>> 3abb9089
       clusterName: my-cluster
       bootstrap:
         configRef:
