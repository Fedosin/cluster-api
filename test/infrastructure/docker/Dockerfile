--- conflicted
+++ resolved
@@ -33,11 +33,7 @@
 # Gets additional CAPD dependencies
 WORKDIR /tmp
 
-<<<<<<< HEAD
-RUN curl -LO https://dl.k8s.io/release/v1.23.3/bin/linux/${ARCH}/kubectl && \
-=======
 RUN curl -LO "https://dl.k8s.io/release/v1.25.0/bin/linux/${ARCH}/kubectl" && \
->>>>>>> 8ff657f3
     chmod +x ./kubectl && \
     mv ./kubectl /usr/bin/kubectl
 
