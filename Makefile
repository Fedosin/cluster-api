# Copyright 2018 The Kubernetes Authors.
#
# Licensed under the Apache License, Version 2.0 (the "License");
# you may not use this file except in compliance with the License.
# You may obtain a copy of the License at
#
#     http://www.apache.org/licenses/LICENSE-2.0
#
# Unless required by applicable law or agreed to in writing, software
# distributed under the License is distributed on an "AS IS" BASIS,
# WITHOUT WARRANTIES OR CONDITIONS OF ANY KIND, either express or implied.
# See the License for the specific language governing permissions and
# limitations under the License.

# If you update this file, please follow
# https://suva.sh/posts/well-documented-makefiles

.DEFAULT_GOAL:=help

# Default timeout for starting/stopping the Kubebuilder test control plane
export KUBEBUILDER_CONTROLPLANE_START_TIMEOUT ?=60s
export KUBEBUILDER_CONTROLPLANE_STOP_TIMEOUT ?=60s

# Image URL to use all building/pushing image targets
export CONTROLLER_IMG ?= gcr.io/k8s-cluster-api/cluster-api-controller:0.1.0
export EXAMPLE_PROVIDER_IMG ?= gcr.io/k8s-cluster-api/example-provider-controller:latest

all: test manager clusterctl

help:  ## Display this help
	@awk 'BEGIN {FS = ":.*##"; printf "\nUsage:\n  make \033[36m<target>\033[0m\n"} /^[a-zA-Z_-]+:.*?##/ { printf "  \033[36m%-15s\033[0m %s\n", $$1, $$2 } /^##@/ { printf "\n\033[1m%s\033[0m\n", substr($$0, 5) } ' $(MAKEFILE_LIST)

.PHONY: gazelle
gazelle: ## Run Bazel Gazelle
	(which bazel && ./hack/update-bazel.sh) || true

.PHONY: dep-ensure
dep-ensure: ## Runs dep-ensure and rebuilds Bazel gazelle files.
	find vendor -name 'BUILD.bazel' -delete
	(which dep && dep ensure -v) || true
	$(MAKE) gazelle

.PHONY: test
test: gazelle verify generate fmt vet manifests ## Run tests
	go test -v -timeout=20m -tags=integration ./pkg/... ./cmd/...

.PHONY: manager
manager: generate fmt vet ## Build manager binary
	go build -o bin/manager github.com/openshift/cluster-api/cmd/manager

.PHONY: clusterctl
clusterctl: generate fmt vet ## Build clusterctl binary
	go build -o bin/clusterctl github.com/openshift/cluster-api/cmd/clusterctl

.PHONY: run
run: generate fmt vet ## Run against the configured Kubernetes cluster in ~/.kube/config
	go run ./cmd/manager/main.go

.PHONY: deploy
deploy: manifests ## Deploy controller in the configured Kubernetes cluster in ~/.kube/config
	kustomize build config | kubectl apply -f -
<<<<<<< HEAD

=======
>>>>>>> 655e2d6c

.PHONY: manifests
manifests: ## Generate manifests e.g. CRD, RBAC etc.
	go run vendor/sigs.k8s.io/controller-tools/cmd/controller-gen/main.go all
<<<<<<< HEAD
=======
	cp -f ./config/rbac/rbac*.yaml ./config/ci/rbac/
	cp -f ./config/manager/manager*.yaml ./config/ci/manager/
>>>>>>> 655e2d6c
	go run vendor/sigs.k8s.io/controller-tools/cmd/controller-gen/main.go crd --domain openshift.io
	git checkout config/crds/cluster_v1alpha1_*

.PHONY: fmt
fmt: ## Run go fmt against code
	go fmt ./pkg/... ./cmd/...

.PHONY: goimports
goimports: ## Go fmt your code
	hack/goimports.sh .

.PHONY: vet
vet: ## Run go vet against code
	go vet ./pkg/... ./cmd/...

.PHONY: lint
lint: dep-ensure ## Lint codebase
	bazel run //:lint $(BAZEL_ARGS)

lint-full: dep-ensure ## Run slower linters to detect possible issues
	bazel run //:lint-full $(BAZEL_ARGS)

.PHONY: generate
generate: clientset dep-ensure ## Generate code
	go generate ./pkg/... ./cmd/...
	$(MAKE) gazelle

.PHONY: clientset
clientset: ## Generate a typed clientset
	rm -rf pkg/client
	cd ./vendor/k8s.io/code-generator/cmd && go install ./client-gen ./lister-gen ./informer-gen
	$$GOPATH/bin/client-gen --clientset-name clientset --input-base github.com/openshift/cluster-api/pkg/apis \
		--input cluster/v1alpha1,machine/v1beta1 --output-package github.com/openshift/cluster-api/pkg/client/clientset_generated \
		--go-header-file=./hack/boilerplate.go.txt
	$$GOPATH/bin/lister-gen --input-dirs github.com/openshift/cluster-api/pkg/apis/cluster/v1alpha1,github.com/openshift/cluster-api/pkg/apis/machine/v1beta1 \
		--output-package github.com/openshift/cluster-api/pkg/client/listers_generated \
		--go-header-file=./hack/boilerplate.go.txt
	$$GOPATH/bin/informer-gen --input-dirs github.com/openshift/cluster-api/pkg/apis/cluster/v1alpha1,github.com/openshift/cluster-api/pkg/apis/machine/v1beta1 \
		--versioned-clientset-package github.com/openshift/cluster-api/pkg/client/clientset_generated/clientset \
		--listers-package github.com/openshift/cluster-api/pkg/client/listers_generated \
		--output-package github.com/openshift/cluster-api/pkg/client/informers_generated \
		--go-header-file=./hack/boilerplate.go.txt
	$(MAKE) gazelle

.PHONY: clean
clean: ## Remove all generated files
	rm -f bazel-*

.PHONY: docker-build
docker-build: generate fmt vet manifests ## Build the docker image for controller-manager
	docker build . -t ${CONTROLLER_IMG}
	@echo "updating kustomize image patch file for manager resource"
	sed -i.tmp -e 's@image: .*@image: '"${CONTROLLER_IMG}"'@' ./config/default/manager_image_patch.yaml

.PHONY: docker-push
docker-push: docker-build ## Push the docker image
	docker push "$(CONTROLLER_IMG)"

.PHONY: docker-build-ci
docker-build-ci: generate fmt vet manifests ## Build the docker image for example provider
	docker build . -f ./pkg/provider/example/container/Dockerfile -t ${EXAMPLE_PROVIDER_IMG}
	@echo "updating kustomize image patch file for ci"
	sed -i.tmp -e 's@image: .*@image: '"${EXAMPLE_PROVIDER_IMG}"'@' ./config/ci/manager_image_patch.yaml

.PHONY: docker-push-ci
docker-push-ci: docker-build-ci  ## Build the docker image for ci
	docker push "$(EXAMPLE_PROVIDER_IMG)"

.PHONY: verify
verify:
	./hack/verify_boilerplate.py
	./hack/verify_clientset.sh
	./hack/verify-bazel.sh<|MERGE_RESOLUTION|>--- conflicted
+++ resolved
@@ -59,19 +59,12 @@
 .PHONY: deploy
 deploy: manifests ## Deploy controller in the configured Kubernetes cluster in ~/.kube/config
 	kustomize build config | kubectl apply -f -
-<<<<<<< HEAD
-
-=======
->>>>>>> 655e2d6c
 
 .PHONY: manifests
 manifests: ## Generate manifests e.g. CRD, RBAC etc.
 	go run vendor/sigs.k8s.io/controller-tools/cmd/controller-gen/main.go all
-<<<<<<< HEAD
-=======
 	cp -f ./config/rbac/rbac*.yaml ./config/ci/rbac/
 	cp -f ./config/manager/manager*.yaml ./config/ci/manager/
->>>>>>> 655e2d6c
 	go run vendor/sigs.k8s.io/controller-tools/cmd/controller-gen/main.go crd --domain openshift.io
 	git checkout config/crds/cluster_v1alpha1_*
 
