load("@io_bazel_rules_go//go:def.bzl", "go_library")

go_library(
    name = "go_default_library",
<<<<<<< HEAD
    srcs = [
        "rate.go",
        "rate_go16.go",
        "rate_go17.go",
    ],
=======
    srcs = ["rate.go"],
>>>>>>> 655e2d6c
    importmap = "github.com/openshift/cluster-api/vendor/golang.org/x/time/rate",
    importpath = "golang.org/x/time/rate",
    visibility = ["//visibility:public"],
)<|MERGE_RESOLUTION|>--- conflicted
+++ resolved
@@ -2,15 +2,7 @@
 
 go_library(
     name = "go_default_library",
-<<<<<<< HEAD
-    srcs = [
-        "rate.go",
-        "rate_go16.go",
-        "rate_go17.go",
-    ],
-=======
     srcs = ["rate.go"],
->>>>>>> 655e2d6c
     importmap = "github.com/openshift/cluster-api/vendor/golang.org/x/time/rate",
     importpath = "golang.org/x/time/rate",
     visibility = ["//visibility:public"],
