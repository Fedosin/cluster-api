# See the OWNERS docs at https://go.k8s.io/owners for information on OWNERS files.
# See the OWNERS_ALIASES file at https://github.com/kubernetes-sigs/cluster-api/blob/main/OWNERS_ALIASES for a list of members for each alias.

approvers:
<<<<<<< HEAD
  - enxebre
  - JoelSpeed
  - elmiko
  - lobziik
  - alexander-demichev
  - Fedosin
=======
  - sig-cluster-lifecycle-leads
  - cluster-api-admins
  - cluster-api-maintainers

reviewers:
  - cluster-api-maintainers
  - cluster-api-reviewers

emeritus_approvers:
  - chuckha
  - detiber
  - kris-nova
  - ncdc
  - roberthbailey
  - davidewatson

emeritus_maintainers:
  - detiber
  - ncdc
>>>>>>> d2a110e5
<|MERGE_RESOLUTION|>--- conflicted
+++ resolved
@@ -2,14 +2,6 @@
 # See the OWNERS_ALIASES file at https://github.com/kubernetes-sigs/cluster-api/blob/main/OWNERS_ALIASES for a list of members for each alias.
 
 approvers:
-<<<<<<< HEAD
-  - enxebre
-  - JoelSpeed
-  - elmiko
-  - lobziik
-  - alexander-demichev
-  - Fedosin
-=======
   - sig-cluster-lifecycle-leads
   - cluster-api-admins
   - cluster-api-maintainers
@@ -28,5 +20,4 @@
 
 emeritus_maintainers:
   - detiber
-  - ncdc
->>>>>>> d2a110e5
+  - ncdc