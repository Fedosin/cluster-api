--- conflicted
+++ resolved
@@ -99,34 +99,6 @@
     type: "CoreProvider"
 `
 
-<<<<<<< HEAD
-var expectedOutputText = `NAME                TYPE                     URL                                                                                          FILE
-cluster-api         CoreProvider             https://github.com/myorg/myforkofclusterapi/releases/latest/                                 core_components.yaml
-another-provider    BootstrapProvider        ./                                                                                           bootstrap-components.yaml
-aws-eks             BootstrapProvider        https://github.com/kubernetes-sigs/cluster-api-provider-aws/releases/latest/                 eks-bootstrap-components.yaml
-kubeadm             BootstrapProvider        https://github.com/kubernetes-sigs/cluster-api/releases/latest/                              bootstrap-components.yaml
-talos               BootstrapProvider        https://github.com/talos-systems/cluster-api-bootstrap-provider-talos/releases/latest/       bootstrap-components.yaml
-aws-eks             ControlPlaneProvider     https://github.com/kubernetes-sigs/cluster-api-provider-aws/releases/latest/                 eks-controlplane-components.yaml
-kubeadm             ControlPlaneProvider     https://github.com/kubernetes-sigs/cluster-api/releases/latest/                              control-plane-components.yaml
-nested              ControlPlaneProvider     https://github.com/kubernetes-sigs/cluster-api-provider-nested/releases/latest/              control-plane-components.yaml
-talos               ControlPlaneProvider     https://github.com/talos-systems/cluster-api-control-plane-provider-talos/releases/latest/   control-plane-components.yaml
-aws                 InfrastructureProvider                                                                                                my-aws-infrastructure-components.yaml
-azure               InfrastructureProvider   https://github.com/kubernetes-sigs/cluster-api-provider-azure/releases/latest/               infrastructure-components.yaml
-byoh                InfrastructureProvider   https://github.com/vmware-tanzu/cluster-api-provider-bringyourownhost/releases/latest/       infrastructure-components.yaml
-digitalocean        InfrastructureProvider   https://github.com/kubernetes-sigs/cluster-api-provider-digitalocean/releases/latest/        infrastructure-components.yaml
-docker              InfrastructureProvider   https://github.com/kubernetes-sigs/cluster-api/releases/latest/                              infrastructure-components-development.yaml
-gcp                 InfrastructureProvider   https://github.com/kubernetes-sigs/cluster-api-provider-gcp/releases/latest/                 infrastructure-components.yaml
-hetzner             InfrastructureProvider   https://github.com/syself/cluster-api-provider-hetzner/releases/latest/                      infrastructure-components.yaml
-ibmcloud            InfrastructureProvider   https://github.com/kubernetes-sigs/cluster-api-provider-ibmcloud/releases/latest/            infrastructure-components.yaml
-maas                InfrastructureProvider   https://github.com/spectrocloud/cluster-api-provider-maas/releases/latest/                   infrastructure-components.yaml
-metal3              InfrastructureProvider   https://github.com/metal3-io/cluster-api-provider-metal3/releases/latest/                    infrastructure-components.yaml
-my-infra-provider   InfrastructureProvider   /home/.cluster-api/overrides/infrastructure-docker/latest/                                   infrastructure-components.yaml
-nested              InfrastructureProvider   https://github.com/kubernetes-sigs/cluster-api-provider-nested/releases/latest/              infrastructure-components.yaml
-openstack           InfrastructureProvider   https://github.com/kubernetes-sigs/cluster-api-provider-openstack/releases/latest/           infrastructure-components.yaml
-packet              InfrastructureProvider   https://github.com/kubernetes-sigs/cluster-api-provider-packet/releases/latest/              infrastructure-components.yaml
-sidero              InfrastructureProvider   https://github.com/talos-systems/sidero/releases/latest/                                     infrastructure-components.yaml
-vsphere             InfrastructureProvider   https://github.com/kubernetes-sigs/cluster-api-provider-vsphere/releases/latest/             infrastructure-components.yaml
-=======
 var expectedOutputText = `NAME                TYPE                     URL                                                                                         FILE
 cluster-api         CoreProvider             https://github.com/myorg/myforkofclusterapi/releases/latest/                                core_components.yaml
 another-provider    BootstrapProvider        ./                                                                                          bootstrap-components.yaml
@@ -164,7 +136,6 @@
 vcluster            InfrastructureProvider   https://github.com/loft-sh/cluster-api-provider-vcluster/releases/latest/                   infrastructure-components.yaml
 virtink             InfrastructureProvider   https://github.com/smartxworks/cluster-api-provider-virtink/releases/latest/                infrastructure-components.yaml
 vsphere             InfrastructureProvider   https://github.com/kubernetes-sigs/cluster-api-provider-vsphere/releases/latest/            infrastructure-components.yaml
->>>>>>> 3abb9089
 `
 
 var expectedOutputYaml = `- File: core_components.yaml
