/*
Copyright 2019 The Kubernetes Authors.

Licensed under the Apache License, Version 2.0 (the "License");
you may not use this file except in compliance with the License.
You may obtain a copy of the License at

    http://www.apache.org/licenses/LICENSE-2.0

Unless required by applicable law or agreed to in writing, software
distributed under the License is distributed on an "AS IS" BASIS,
WITHOUT WARRANTIES OR CONDITIONS OF ANY KIND, either express or implied.
See the License for the specific language governing permissions and
limitations under the License.
*/

package client

import (
	"fmt"
	"os"
	"path/filepath"
	"strings"
	"testing"

	. "github.com/onsi/gomega"
	"github.com/pkg/errors"
	corev1 "k8s.io/api/core/v1"
	metav1 "k8s.io/apimachinery/pkg/apis/meta/v1"
	"k8s.io/utils/pointer"

	clusterctlv1 "sigs.k8s.io/cluster-api/cmd/clusterctl/api/v1alpha3"
	"sigs.k8s.io/cluster-api/cmd/clusterctl/client/cluster"
	"sigs.k8s.io/cluster-api/cmd/clusterctl/client/config"
	"sigs.k8s.io/cluster-api/cmd/clusterctl/client/repository"
	"sigs.k8s.io/cluster-api/cmd/clusterctl/internal/test"
)

func Test_clusterctlClient_GetProvidersConfig(t *testing.T) {
	customProviderConfig := config.NewProvider("custom", "url", clusterctlv1.BootstrapProviderType)

	type field struct {
		client Client
	}
	tests := []struct {
		name          string
		field         field
		wantProviders []string
		wantErr       bool
	}{
		{
			name: "Returns default providers",
			field: field{
				client: newFakeClient(newFakeConfig()),
			},
			// note: these will be sorted by name by the Providers() call, so be sure they are in alphabetical order here too
			wantProviders: []string{
				config.ClusterAPIProviderName,
				config.AWSEKSBootstrapProviderName,
				config.KubeadmBootstrapProviderName,
				config.TalosBootstrapProviderName,
				config.AWSEKSControlPlaneProviderName,
				config.KubeadmControlPlaneProviderName,
				config.NestedControlPlaneProviderName,
				config.TalosControlPlaneProviderName,
				config.AWSProviderName,
				config.AzureProviderName,
				config.BYOHProviderName,
				config.DOProviderName,
				config.DockerProviderName,
				config.GCPProviderName,
<<<<<<< HEAD
=======
				config.HetznerProviderName,
>>>>>>> 3433f7b7
				config.IBMCloudProviderName,
				config.MAASProviderName,
				config.Metal3ProviderName,
				config.NestedProviderName,
				config.OpenStackProviderName,
				config.PacketProviderName,
				config.SideroProviderName,
				config.VSphereProviderName,
			},
			wantErr: false,
		},
		{
			name: "Returns default providers and custom providers if defined",
			field: field{
				client: newFakeClient(newFakeConfig().WithProvider(customProviderConfig)),
			},
			// note: these will be sorted by name by the Providers() call, so be sure they are in alphabetical order here too
			wantProviders: []string{
				config.ClusterAPIProviderName,
				config.AWSEKSBootstrapProviderName,
				customProviderConfig.Name(),
				config.KubeadmBootstrapProviderName,
				config.TalosBootstrapProviderName,
				config.AWSEKSControlPlaneProviderName,
				config.KubeadmControlPlaneProviderName,
				config.NestedControlPlaneProviderName,
				config.TalosControlPlaneProviderName,
				config.AWSProviderName,
				config.AzureProviderName,
				config.BYOHProviderName,
				config.DOProviderName,
				config.DockerProviderName,
				config.GCPProviderName,
<<<<<<< HEAD
=======
				config.HetznerProviderName,
>>>>>>> 3433f7b7
				config.IBMCloudProviderName,
				config.MAASProviderName,
				config.Metal3ProviderName,
				config.NestedProviderName,
				config.OpenStackProviderName,
				config.PacketProviderName,
				config.SideroProviderName,
				config.VSphereProviderName,
			},
			wantErr: false,
		},
	}
	for _, tt := range tests {
		t.Run(tt.name, func(t *testing.T) {
			g := NewWithT(t)

			got, err := tt.field.client.GetProvidersConfig()
			if tt.wantErr {
				g.Expect(err).To(HaveOccurred())
				return
			}

			g.Expect(err).NotTo(HaveOccurred())
			g.Expect(got).To(HaveLen(len(tt.wantProviders)))

			for i, gotProvider := range got {
				w := tt.wantProviders[i]
				g.Expect(gotProvider.Name()).To(Equal(w))
			}
		})
	}
}

func Test_clusterctlClient_GetProviderComponents(t *testing.T) {
	config1 := newFakeConfig().
		WithProvider(capiProviderConfig)

	repository1 := newFakeRepository(capiProviderConfig, config1).
		WithPaths("root", "components.yaml").
		WithDefaultVersion("v1.0.0").
		WithFile("v1.0.0", "components.yaml", componentsYAML("ns1"))

	client := newFakeClient(config1).
		WithRepository(repository1)

	type args struct {
		provider        string
		targetNameSpace string
	}
	type want struct {
		provider config.Provider
		version  string
	}
	tests := []struct {
		name    string
		args    args
		want    want
		wantErr bool
	}{
		{
			name: "Pass",
			args: args{
				provider:        capiProviderConfig.Name(),
				targetNameSpace: "ns2",
			},
			want: want{
				provider: capiProviderConfig,
				version:  "v1.0.0",
			},
			wantErr: false,
		},
		{
			name: "Fail",
			args: args{
				provider:        fmt.Sprintf("%s:v0.2.0", capiProviderConfig.Name()),
				targetNameSpace: "ns2",
			},
			wantErr: true,
		},
	}
	for _, tt := range tests {
		t.Run(tt.name, func(t *testing.T) {
			g := NewWithT(t)

			options := ComponentsOptions{
				TargetNamespace: tt.args.targetNameSpace,
			}
			got, err := client.GetProviderComponents(tt.args.provider, capiProviderConfig.Type(), options)
			if tt.wantErr {
				g.Expect(err).To(HaveOccurred())
				return
			}
			g.Expect(err).NotTo(HaveOccurred())

			g.Expect(got.Name()).To(Equal(tt.want.provider.Name()))
			g.Expect(got.Version()).To(Equal(tt.want.version))
		})
	}
}

func Test_getComponentsByName_withEmptyVariables(t *testing.T) {
	g := NewWithT(t)

	// Create a fake config with a provider named P1 and a variable named foo.
	repository1Config := config.NewProvider("p1", "url", clusterctlv1.InfrastructureProviderType)

	config1 := newFakeConfig().
		WithProvider(repository1Config)

	repository1 := newFakeRepository(repository1Config, config1).
		WithPaths("root", "components.yaml").
		WithDefaultVersion("v1.0.0").
		WithFile("v1.0.0", "components.yaml", componentsYAML("${FOO}")).
		WithMetadata("v1.0.0", &clusterctlv1.Metadata{
			ReleaseSeries: []clusterctlv1.ReleaseSeries{
				{Major: 1, Minor: 0, Contract: "v1alpha3"},
			},
		})

	// Create a fake cluster, eventually adding some existing runtime objects to it.
	cluster1 := newFakeCluster(cluster.Kubeconfig{Path: "kubeconfig", Context: "mgmt-context"}, config1).WithObjs()

	// Create a new fakeClient that allows to execute tests on the fake config,
	// the fake repositories and the fake cluster.
	client := newFakeClient(config1).
		WithRepository(repository1).
		WithCluster(cluster1)

	options := ComponentsOptions{
		TargetNamespace:     "ns1",
		SkipTemplateProcess: true,
	}
	components, err := client.GetProviderComponents(repository1Config.Name(), repository1Config.Type(), options)
	g.Expect(err).NotTo(HaveOccurred())
	g.Expect(len(components.Variables())).To(Equal(1))
	g.Expect(components.Name()).To(Equal("p1"))
}

func Test_clusterctlClient_templateOptionsToVariables(t *testing.T) {
	type args struct {
		options GetClusterTemplateOptions
	}
	tests := []struct {
		name     string
		args     args
		wantVars map[string]string
		wantErr  bool
	}{
		{
			name: "pass (using KubernetesVersion from template options)",
			args: args{
				options: GetClusterTemplateOptions{
					ClusterName:              "foo",
					TargetNamespace:          "bar",
					KubernetesVersion:        "v1.2.3",
					ControlPlaneMachineCount: pointer.Int64Ptr(1),
					WorkerMachineCount:       pointer.Int64Ptr(2),
				},
			},
			wantVars: map[string]string{
				"CLUSTER_NAME":                "foo",
				"NAMESPACE":                   "bar",
				"KUBERNETES_VERSION":          "v1.2.3",
				"CONTROL_PLANE_MACHINE_COUNT": "1",
				"WORKER_MACHINE_COUNT":        "2",
			},
			wantErr: false,
		},
		{
			name: "pass (using KubernetesVersion from env variables)",
			args: args{
				options: GetClusterTemplateOptions{
					ClusterName:              "foo",
					TargetNamespace:          "bar",
					KubernetesVersion:        "", // empty means to use value from env variables/config file
					ControlPlaneMachineCount: pointer.Int64Ptr(1),
					WorkerMachineCount:       pointer.Int64Ptr(2),
				},
			},
			wantVars: map[string]string{
				"CLUSTER_NAME":                "foo",
				"NAMESPACE":                   "bar",
				"KUBERNETES_VERSION":          "v3.4.5",
				"CONTROL_PLANE_MACHINE_COUNT": "1",
				"WORKER_MACHINE_COUNT":        "2",
			},
			wantErr: false,
		},
		{
			name: "pass (using defaults for machine counts)",
			args: args{
				options: GetClusterTemplateOptions{
					ClusterName:       "foo",
					TargetNamespace:   "bar",
					KubernetesVersion: "v1.2.3",
				},
			},
			wantVars: map[string]string{
				"CLUSTER_NAME":                "foo",
				"NAMESPACE":                   "bar",
				"KUBERNETES_VERSION":          "v1.2.3",
				"CONTROL_PLANE_MACHINE_COUNT": "1",
				"WORKER_MACHINE_COUNT":        "0",
			},
			wantErr: false,
		},
		{
			name: "fails for invalid cluster Name",
			args: args{
				options: GetClusterTemplateOptions{
					ClusterName: "A!££%",
				},
			},
			wantErr: true,
		},
		{
			name: "tolerates subdomains as cluster Name",
			args: args{
				options: GetClusterTemplateOptions{
					ClusterName:     "foo.bar",
					TargetNamespace: "baz",
				},
			},
			wantErr: false,
		},
		{
			name: "fails for invalid namespace Name",
			args: args{
				options: GetClusterTemplateOptions{
					ClusterName:     "foo",
					TargetNamespace: "A!££%",
				},
			},
			wantErr: true,
		},
		{
			name: "fails for invalid version",
			args: args{
				options: GetClusterTemplateOptions{
					ClusterName:       "foo",
					TargetNamespace:   "bar",
					KubernetesVersion: "A!££%",
				},
			},
			wantErr: true,
		},
		{
			name: "fails for invalid control plane machine count",
			args: args{
				options: GetClusterTemplateOptions{
					ClusterName:              "foo",
					TargetNamespace:          "bar",
					KubernetesVersion:        "v1.2.3",
					ControlPlaneMachineCount: pointer.Int64Ptr(-1),
				},
			},
			wantErr: true,
		},
		{
			name: "fails for invalid worker machine count",
			args: args{
				options: GetClusterTemplateOptions{
					ClusterName:              "foo",
					TargetNamespace:          "bar",
					KubernetesVersion:        "v1.2.3",
					ControlPlaneMachineCount: pointer.Int64Ptr(1),
					WorkerMachineCount:       pointer.Int64Ptr(-1),
				},
			},
			wantErr: true,
		},
	}
	for _, tt := range tests {
		t.Run(tt.name, func(t *testing.T) {
			g := NewWithT(t)

			config := newFakeConfig().
				WithVar("KUBERNETES_VERSION", "v3.4.5") // with this line we are simulating an env var

			c := &clusterctlClient{
				configClient: config,
			}
			err := c.templateOptionsToVariables(tt.args.options)
			if tt.wantErr {
				g.Expect(err).To(HaveOccurred())
				return
			}
			g.Expect(err).NotTo(HaveOccurred())

			for name, wantValue := range tt.wantVars {
				gotValue, err := config.Variables().Get(name)
				g.Expect(err).NotTo(HaveOccurred())
				g.Expect(gotValue).To(Equal(wantValue))
			}
		})
	}
}

func Test_clusterctlClient_templateOptionsToVariables_withExistingMachineCountVariables(t *testing.T) {
	configClient := newFakeConfig().
		WithVar("CONTROL_PLANE_MACHINE_COUNT", "3").
		WithVar("WORKER_MACHINE_COUNT", "10")

	c := &clusterctlClient{
		configClient: configClient,
	}
	options := GetClusterTemplateOptions{
		ClusterName:       "foo",
		TargetNamespace:   "bar",
		KubernetesVersion: "v1.2.3",
	}

	wantVars := map[string]string{
		"CLUSTER_NAME":                "foo",
		"NAMESPACE":                   "bar",
		"KUBERNETES_VERSION":          "v1.2.3",
		"CONTROL_PLANE_MACHINE_COUNT": "3",
		"WORKER_MACHINE_COUNT":        "10",
	}

	if err := c.templateOptionsToVariables(options); err != nil {
		t.Fatalf("error = %v", err)
	}

	for name, wantValue := range wantVars {
		gotValue, err := configClient.Variables().Get(name)
		if err != nil {
			t.Fatalf("variable %s is not definied in config variables", name)
		}
		if gotValue != wantValue {
			t.Errorf("variable %s, got = %v, want %v", name, gotValue, wantValue)
		}
	}
}

func Test_clusterctlClient_GetClusterTemplate(t *testing.T) {
	g := NewWithT(t)

	rawTemplate := templateYAML("ns3", "${ CLUSTER_NAME }")

	// Template on a file
	tmpDir, err := os.MkdirTemp("", "cc")
	g.Expect(err).NotTo(HaveOccurred())
	defer os.RemoveAll(tmpDir)

	path := filepath.Join(tmpDir, "cluster-template.yaml")
	g.Expect(os.WriteFile(path, rawTemplate, 0600)).To(Succeed())

	// Template on a repository & in a ConfigMap
	configMap := &corev1.ConfigMap{
		TypeMeta: metav1.TypeMeta{
			Kind:       "ConfigMap",
			APIVersion: "v1",
		},
		ObjectMeta: metav1.ObjectMeta{
			Namespace: "ns1",
			Name:      "my-template",
		},
		Data: map[string]string{
			"prod": string(rawTemplate),
		},
	}

	config1 := newFakeConfig().
		WithProvider(infraProviderConfig)

	repository1 := newFakeRepository(infraProviderConfig, config1).
		WithPaths("root", "components").
		WithDefaultVersion("v3.0.0").
		WithFile("v3.0.0", "cluster-template.yaml", rawTemplate)

	cluster1 := newFakeCluster(cluster.Kubeconfig{Path: "kubeconfig", Context: "mgmt-context"}, config1).
		WithProviderInventory(infraProviderConfig.Name(), infraProviderConfig.Type(), "v3.0.0", "foo").
		WithObjs(configMap).
		WithObjs(test.FakeCAPISetupObjects()...)

	client := newFakeClient(config1).
		WithCluster(cluster1).
		WithRepository(repository1)

	type args struct {
		options GetClusterTemplateOptions
	}

	type templateValues struct {
		variables       []string
		targetNamespace string
		yaml            []byte
	}

	tests := []struct {
		name    string
		args    args
		want    templateValues
		wantErr bool
	}{
		{
			name: "repository source - pass",
			args: args{
				options: GetClusterTemplateOptions{
					Kubeconfig: Kubeconfig{Path: "kubeconfig", Context: "mgmt-context"},
					ProviderRepositorySource: &ProviderRepositorySourceOptions{
						InfrastructureProvider: "infra:v3.0.0",
						Flavor:                 "",
					},
					ClusterName:              "test",
					TargetNamespace:          "ns1",
					ControlPlaneMachineCount: pointer.Int64Ptr(1),
				},
			},
			want: templateValues{
				variables:       []string{"CLUSTER_NAME"}, // variable detected
				targetNamespace: "ns1",
				yaml:            templateYAML("ns1", "test"), // original template modified with target namespace and variable replacement
			},
		},
		{
			name: "repository source - detects provider name/version if missing",
			args: args{
				options: GetClusterTemplateOptions{
					Kubeconfig: Kubeconfig{Path: "kubeconfig", Context: "mgmt-context"},
					ProviderRepositorySource: &ProviderRepositorySourceOptions{
						InfrastructureProvider: "", // empty triggers auto-detection of the provider name/version
						Flavor:                 "",
					},
					ClusterName:              "test",
					TargetNamespace:          "ns1",
					ControlPlaneMachineCount: pointer.Int64Ptr(1),
				},
			},
			want: templateValues{
				variables:       []string{"CLUSTER_NAME"}, // variable detected
				targetNamespace: "ns1",
				yaml:            templateYAML("ns1", "test"), // original template modified with target namespace and variable replacement
			},
		},
		{
			name: "repository source - use current namespace if targetNamespace is missing",
			args: args{
				options: GetClusterTemplateOptions{
					Kubeconfig: Kubeconfig{Path: "kubeconfig", Context: "mgmt-context"},
					ProviderRepositorySource: &ProviderRepositorySourceOptions{
						InfrastructureProvider: "infra:v3.0.0",
						Flavor:                 "",
					},
					ClusterName:              "test",
					TargetNamespace:          "", // empty triggers usage of the current namespace
					ControlPlaneMachineCount: pointer.Int64Ptr(1),
				},
			},
			want: templateValues{
				variables:       []string{"CLUSTER_NAME"}, // variable detected
				targetNamespace: "default",
				yaml:            templateYAML("default", "test"), // original template modified with target namespace and variable replacement
			},
		},
		{
			name: "URL source - pass",
			args: args{
				options: GetClusterTemplateOptions{
					Kubeconfig: Kubeconfig{Path: "kubeconfig", Context: "mgmt-context"},
					URLSource: &URLSourceOptions{
						URL: path,
					},
					ClusterName:              "test",
					TargetNamespace:          "ns1",
					ControlPlaneMachineCount: pointer.Int64Ptr(1),
				},
			},
			want: templateValues{
				variables:       []string{"CLUSTER_NAME"}, // variable detected
				targetNamespace: "ns1",
				yaml:            templateYAML("ns1", "test"), // original template modified with target namespace and variable replacement
			},
		},
		{
			name: "ConfigMap source - pass",
			args: args{
				options: GetClusterTemplateOptions{
					Kubeconfig: Kubeconfig{Path: "kubeconfig", Context: "mgmt-context"},
					ConfigMapSource: &ConfigMapSourceOptions{
						Namespace: "ns1",
						Name:      "my-template",
						DataKey:   "prod",
					},
					ClusterName:              "test",
					TargetNamespace:          "ns1",
					ControlPlaneMachineCount: pointer.Int64Ptr(1),
				},
			},
			want: templateValues{
				variables:       []string{"CLUSTER_NAME"}, // variable detected
				targetNamespace: "ns1",
				yaml:            templateYAML("ns1", "test"), // original template modified with target namespace and variable replacement
			},
		},
	}
	for _, tt := range tests {
		t.Run(tt.name, func(t *testing.T) {
			gs := NewWithT(t)

			got, err := client.GetClusterTemplate(tt.args.options)
			if tt.wantErr {
				gs.Expect(err).To(HaveOccurred())
				return
			}
			gs.Expect(err).NotTo(HaveOccurred())

			gs.Expect(got.Variables()).To(Equal(tt.want.variables))
			gs.Expect(got.TargetNamespace()).To(Equal(tt.want.targetNamespace))

			gotYaml, err := got.Yaml()
			gs.Expect(err).NotTo(HaveOccurred())
			gs.Expect(gotYaml).To(Equal(tt.want.yaml))
		})
	}
}

func Test_clusterctlClient_GetClusterTemplate_withClusterClass(t *testing.T) {
	g := NewWithT(t)

	rawTemplate := mangedTopologyTemplateYAML("ns4", "${CLUSTER_NAME}", "dev")
	rawClusterClassTemplate := clusterClassYAML("ns4", "dev")
	config1 := newFakeConfig().WithProvider(infraProviderConfig)

	repository1 := newFakeRepository(infraProviderConfig, config1).
		WithPaths("root", "components").
		WithDefaultVersion("v3.0.0").
		WithFile("v3.0.0", "cluster-template-dev.yaml", rawTemplate).
		WithFile("v3.0.0", "clusterclass-dev.yaml", rawClusterClassTemplate)

	cluster1 := newFakeCluster(cluster.Kubeconfig{Path: "kubeconfig", Context: "mgmt-context"}, config1).
		WithProviderInventory(infraProviderConfig.Name(), infraProviderConfig.Type(), "v3.0.0", "ns4").
		WithObjs(test.FakeCAPISetupObjects()...)

	client := newFakeClient(config1).
		WithCluster(cluster1).
		WithRepository(repository1)

	// Assert output
	got, err := client.GetClusterTemplate(GetClusterTemplateOptions{
		Kubeconfig:      Kubeconfig{Path: "kubeconfig", Context: "mgmt-context"},
		ClusterName:     "test",
		TargetNamespace: "ns1",
		ProviderRepositorySource: &ProviderRepositorySourceOptions{
			Flavor: "dev",
		},
	})
	g.Expect(err).NotTo(HaveOccurred())
	g.Expect(got.Variables()).To(Equal([]string{"CLUSTER_NAME"}))
	g.Expect(got.TargetNamespace()).To(Equal("ns1"))
	g.Expect(got.Objs()).To(ContainElement(MatchClusterClass("dev", "ns1")))
}
func Test_clusterctlClient_GetClusterTemplate_onEmptyCluster(t *testing.T) {
	g := NewWithT(t)

	rawTemplate := templateYAML("ns3", "${ CLUSTER_NAME }")

	// Template on a file
	tmpDir, err := os.MkdirTemp("", "cc")
	g.Expect(err).NotTo(HaveOccurred())
	defer os.RemoveAll(tmpDir)

	path := filepath.Join(tmpDir, "cluster-template.yaml")
	g.Expect(os.WriteFile(path, rawTemplate, 0600)).To(Succeed())

	// Template in a ConfigMap in a cluster not initialized
	configMap := &corev1.ConfigMap{
		TypeMeta: metav1.TypeMeta{
			Kind:       "ConfigMap",
			APIVersion: "v1",
		},
		ObjectMeta: metav1.ObjectMeta{
			Namespace: "ns1",
			Name:      "my-template",
		},
		Data: map[string]string{
			"prod": string(rawTemplate),
		},
	}

	config1 := newFakeConfig().
		WithProvider(infraProviderConfig)

	cluster1 := newFakeCluster(cluster.Kubeconfig{Path: "kubeconfig", Context: "mgmt-context"}, config1).
		WithObjs(configMap)

	repository1 := newFakeRepository(infraProviderConfig, config1).
		WithPaths("root", "components").
		WithDefaultVersion("v3.0.0").
		WithFile("v3.0.0", "cluster-template.yaml", rawTemplate)

	client := newFakeClient(config1).
		WithCluster(cluster1).
		WithRepository(repository1)

	type args struct {
		options GetClusterTemplateOptions
	}

	type templateValues struct {
		variables       []string
		targetNamespace string
		yaml            []byte
	}

	tests := []struct {
		name    string
		args    args
		want    templateValues
		wantErr bool
	}{
		{
			name: "repository source - pass if the cluster is not initialized but infra provider:version are specified",
			args: args{
				options: GetClusterTemplateOptions{
					Kubeconfig: Kubeconfig{Path: "kubeconfig", Context: "mgmt-context"},
					ProviderRepositorySource: &ProviderRepositorySourceOptions{
						InfrastructureProvider: "infra:v3.0.0",
						Flavor:                 "",
					},
					ClusterName:              "test",
					TargetNamespace:          "ns1",
					ControlPlaneMachineCount: pointer.Int64Ptr(1),
				},
			},
			want: templateValues{
				variables:       []string{"CLUSTER_NAME"}, // variable detected
				targetNamespace: "ns1",
				yaml:            templateYAML("ns1", "test"), // original template modified with target namespace and variable replacement
			},
		},
		{
			name: "repository source - fails if the cluster is not initialized and infra provider:version are not specified",
			args: args{
				options: GetClusterTemplateOptions{
					Kubeconfig: Kubeconfig{Path: "kubeconfig", Context: "mgmt-context"},
					ProviderRepositorySource: &ProviderRepositorySourceOptions{
						InfrastructureProvider: "",
						Flavor:                 "",
					},
					ClusterName:              "test",
					TargetNamespace:          "ns1",
					ControlPlaneMachineCount: pointer.Int64Ptr(1),
				},
			},
			wantErr: true,
		},
		{
			name: "URL source - pass",
			args: args{
				options: GetClusterTemplateOptions{
					Kubeconfig: Kubeconfig{Path: "kubeconfig", Context: "mgmt-context"},
					URLSource: &URLSourceOptions{
						URL: path,
					},
					ClusterName:              "test",
					TargetNamespace:          "ns1",
					ControlPlaneMachineCount: pointer.Int64Ptr(1),
				},
			},
			want: templateValues{
				variables:       []string{"CLUSTER_NAME"}, // variable detected
				targetNamespace: "ns1",
				yaml:            templateYAML("ns1", "test"), // original template modified with target namespace and variable replacement
			},
		},
		{
			name: "ConfigMap source - pass",
			args: args{
				options: GetClusterTemplateOptions{
					Kubeconfig: Kubeconfig{Path: "kubeconfig", Context: "mgmt-context"},
					ConfigMapSource: &ConfigMapSourceOptions{
						Namespace: "ns1",
						Name:      "my-template",
						DataKey:   "prod",
					},
					ClusterName:              "test",
					TargetNamespace:          "ns1",
					ControlPlaneMachineCount: pointer.Int64Ptr(1),
				},
			},
			want: templateValues{
				variables:       []string{"CLUSTER_NAME"}, // variable detected
				targetNamespace: "ns1",
				yaml:            templateYAML("ns1", "test"), // original template modified with target namespace and variable replacement
			},
		},
	}
	for _, tt := range tests {
		t.Run(tt.name, func(t *testing.T) {
			gs := NewWithT(t)

			got, err := client.GetClusterTemplate(tt.args.options)
			if tt.wantErr {
				gs.Expect(err).To(HaveOccurred())
				return
			}
			gs.Expect(err).NotTo(HaveOccurred())

			gs.Expect(got.Variables()).To(Equal(tt.want.variables))
			gs.Expect(got.TargetNamespace()).To(Equal(tt.want.targetNamespace))

			gotYaml, err := got.Yaml()
			gs.Expect(err).NotTo(HaveOccurred())
			gs.Expect(gotYaml).To(Equal(tt.want.yaml))
		})
	}
}

func newFakeClientWithoutCluster(configClient config.Client) *fakeClient {
	fake := &fakeClient{
		configClient: configClient,
		repositories: map[string]repository.Client{},
	}

	var err error
	fake.internalClient, err = newClusterctlClient("fake-config",
		InjectConfig(fake.configClient),
		InjectRepositoryFactory(func(input RepositoryClientFactoryInput) (repository.Client, error) {
			if _, ok := fake.repositories[input.Provider.ManifestLabel()]; !ok {
				return nil, errors.Errorf("Repository for kubeconfig %q does not exist.", input.Provider.ManifestLabel())
			}
			return fake.repositories[input.Provider.ManifestLabel()], nil
		}),
	)
	if err != nil {
		panic(err)
	}

	return fake
}

func Test_clusterctlClient_GetClusterTemplate_withoutCluster(t *testing.T) {
	rawTemplate := templateYAML("ns3", "${ CLUSTER_NAME }")

	config1 := newFakeConfig().
		WithProvider(infraProviderConfig)

	repository1 := newFakeRepository(infraProviderConfig, config1).
		WithPaths("root", "components").
		WithDefaultVersion("v3.0.0").
		WithFile("v3.0.0", "cluster-template.yaml", rawTemplate)

	client := newFakeClientWithoutCluster(config1).
		WithRepository(repository1)

	type args struct {
		options GetClusterTemplateOptions
	}

	type templateValues struct {
		variables       []string
		targetNamespace string
		yaml            []byte
	}

	tests := []struct {
		name    string
		args    args
		want    templateValues
		wantErr bool
	}{
		{
			name: "repository source - pass without kubeconfig but infra provider:version are specified",
			args: args{
				options: GetClusterTemplateOptions{
					Kubeconfig: Kubeconfig{Path: "", Context: ""},
					ProviderRepositorySource: &ProviderRepositorySourceOptions{
						InfrastructureProvider: "infra:v3.0.0",
						Flavor:                 "",
					},
					ClusterName:              "test",
					TargetNamespace:          "ns1",
					ControlPlaneMachineCount: pointer.Int64Ptr(1),
				},
			},
			want: templateValues{
				variables:       []string{"CLUSTER_NAME"}, // variable detected
				targetNamespace: "ns1",
				yaml:            templateYAML("ns1", "test"), // original template modified with target namespace and variable replacement
			},
		},
		{
			name: "repository source - fails without kubeconfig and infra provider:version are not specified",
			args: args{
				options: GetClusterTemplateOptions{
					Kubeconfig: Kubeconfig{Path: "", Context: ""},
					ProviderRepositorySource: &ProviderRepositorySourceOptions{
						InfrastructureProvider: "",
						Flavor:                 "",
					},
					ClusterName:              "test",
					TargetNamespace:          "ns1",
					ControlPlaneMachineCount: pointer.Int64Ptr(1),
				},
			},
			wantErr: true,
		},
	}
	for _, tt := range tests {
		t.Run(tt.name, func(t *testing.T) {
			gs := NewWithT(t)

			got, err := client.GetClusterTemplate(tt.args.options)
			if tt.wantErr {
				gs.Expect(err).To(HaveOccurred())
				return
			}
			gs.Expect(err).NotTo(HaveOccurred())

			gs.Expect(got.Variables()).To(Equal(tt.want.variables))
			gs.Expect(got.TargetNamespace()).To(Equal(tt.want.targetNamespace))

			gotYaml, err := got.Yaml()
			gs.Expect(err).NotTo(HaveOccurred())
			gs.Expect(gotYaml).To(Equal(tt.want.yaml))
		})
	}
}

func Test_clusterctlClient_ProcessYAML(t *testing.T) {
	g := NewWithT(t)
	template := `v1: ${VAR1:=default1}
v2: ${VAR2=default2}
v3: ${VAR3:-default3}`
	dir, err := os.MkdirTemp("", "clusterctl")
	g.Expect(err).NotTo(HaveOccurred())
	defer os.RemoveAll(dir)

	templateFile := filepath.Join(dir, "template.yaml")
	g.Expect(os.WriteFile(templateFile, []byte(template), 0600)).To(Succeed())

	inputReader := strings.NewReader(template)

	tests := []struct {
		name         string
		options      ProcessYAMLOptions
		expectErr    bool
		expectedYaml string
		expectedVars []string
	}{
		{
			name: "returns the expected yaml and variables",
			options: ProcessYAMLOptions{
				URLSource: &URLSourceOptions{
					URL: templateFile,
				},
				SkipTemplateProcess: false,
			},
			expectErr: false,
			expectedYaml: `v1: default1
v2: default2
v3: default3`,
			expectedVars: []string{"VAR1", "VAR2", "VAR3"},
		},
		{
			name: "returns the expected variables only if SkipTemplateProcess is set",
			options: ProcessYAMLOptions{
				URLSource: &URLSourceOptions{
					URL: templateFile,
				},
				SkipTemplateProcess: true,
			},
			expectErr:    false,
			expectedYaml: ``,
			expectedVars: []string{"VAR1", "VAR2", "VAR3"},
		},
		{
			name:      "returns error if no source was specified",
			options:   ProcessYAMLOptions{},
			expectErr: true,
		},
		{
			name: "processes yaml from specified reader",
			options: ProcessYAMLOptions{
				ReaderSource: &ReaderSourceOptions{
					Reader: inputReader,
				},
				SkipTemplateProcess: false,
			},
			expectErr: false,
			expectedYaml: `v1: default1
v2: default2
v3: default3`,
			expectedVars: []string{"VAR1", "VAR2", "VAR3"},
		},
		{
			name: "returns error if unable to read from reader",
			options: ProcessYAMLOptions{
				ReaderSource: &ReaderSourceOptions{
					Reader: &errReader{},
				},
				SkipTemplateProcess: false,
			},
			expectErr: true,
		},
	}

	for _, tt := range tests {
		t.Run(tt.name, func(t *testing.T) {
			config1 := newFakeConfig().
				WithProvider(infraProviderConfig)
			cluster1 := newFakeCluster(cluster.Kubeconfig{}, config1)

			client := newFakeClient(config1).WithCluster(cluster1)

			printer, err := client.ProcessYAML(tt.options)
			if tt.expectErr {
				g.Expect(err).To(HaveOccurred())
				return
			}
			g.Expect(err).ToNot(HaveOccurred())
			expectedYaml, err := printer.Yaml()
			g.Expect(err).ToNot(HaveOccurred())
			g.Expect(string(expectedYaml)).To(Equal(tt.expectedYaml))

			expectedVars := printer.Variables()
			g.Expect(expectedVars).To(ConsistOf(tt.expectedVars))
		})
	}
}

// errReader returns a non-EOF error on the first read.
type errReader struct{}

func (e *errReader) Read(p []byte) (n int, err error) {
	return 0, errors.New("read error")
}<|MERGE_RESOLUTION|>--- conflicted
+++ resolved
@@ -69,10 +69,7 @@
 				config.DOProviderName,
 				config.DockerProviderName,
 				config.GCPProviderName,
-<<<<<<< HEAD
-=======
 				config.HetznerProviderName,
->>>>>>> 3433f7b7
 				config.IBMCloudProviderName,
 				config.MAASProviderName,
 				config.Metal3ProviderName,
@@ -106,10 +103,7 @@
 				config.DOProviderName,
 				config.DockerProviderName,
 				config.GCPProviderName,
-<<<<<<< HEAD
-=======
 				config.HetznerProviderName,
->>>>>>> 3433f7b7
 				config.IBMCloudProviderName,
 				config.MAASProviderName,
 				config.Metal3ProviderName,
