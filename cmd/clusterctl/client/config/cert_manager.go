--- conflicted
+++ resolved
@@ -19,11 +19,7 @@
 // CertManager defines cert-manager configuration.
 type CertManager interface {
 	// URL returns the name of the cert-manager repository.
-<<<<<<< HEAD
-	// If empty, "https://github.com/cert-manager/cert-manager/releases/latest/cert-manager.yaml" will be used.
-=======
 	// If empty, "https://github.com/cert-manager/cert-manager/releases/{DefaultVersion}/cert-manager.yaml" will be used.
->>>>>>> 3abb9089
 	URL() string
 
 	// Version returns the cert-manager version to install.
